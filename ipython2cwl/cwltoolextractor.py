--- conflicted
+++ resolved
@@ -30,12 +30,9 @@
 
 
 class AnnotatedVariablesExtractor(ast.NodeTransformer):
-<<<<<<< HEAD
     """AnnotatedVariablesExtractor removes the typing annotations
-    from relative to ipython2cwl and identifies all the variables
-    relative to an ipython2cwl typing annotation."""
-=======
->>>>>>> cb64a53c
+        from relative to ipython2cwl and identifies all the variables
+        relative to an ipython2cwl typing annotation."""
     input_type_mapper: Dict[Tuple[str, ...], Tuple[str, str]] = {
         (CWLFilePathInput.__name__,): (
             'File',
@@ -188,10 +185,7 @@
             return None
 
     def visit_ImportFrom(self, node: ast.ImportFrom) -> Any:
-<<<<<<< HEAD
         """Remove ipython2cwl imports """
-=======
->>>>>>> cb64a53c
         if node.module == 'ipython2cwl' or (node.module is not None and node.module.startswith('ipython2cwl.')):
             return None
         return node
